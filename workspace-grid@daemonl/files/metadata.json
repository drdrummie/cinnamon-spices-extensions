{
<<<<<<< HEAD
  "cinnamon-version": ["2.0", "2.1", "2.2", "2.4", "2.6", "2.8", "3.0", "3.2"],
=======
  "cinnamon-version": ["2.0", "2.1", "2.2", "3.2"],
>>>>>>> e6b68084
	"uuid": "workspace-grid@daemonl",
	"name": "Workspace grid",
	"description": "Workspace grid, based on hernejj's one",
	"url": "http://cinnamon-spices.linuxmint.com/"
}<|MERGE_RESOLUTION|>--- conflicted
+++ resolved
@@ -1,9 +1,5 @@
 {
-<<<<<<< HEAD
-  "cinnamon-version": ["2.0", "2.1", "2.2", "2.4", "2.6", "2.8", "3.0", "3.2"],
-=======
-  "cinnamon-version": ["2.0", "2.1", "2.2", "3.2"],
->>>>>>> e6b68084
+        "cinnamon-version": ["2.0", "2.1", "2.2", "2.4", "2.6", "2.8", "3.0", "3.2"],
 	"uuid": "workspace-grid@daemonl",
 	"name": "Workspace grid",
 	"description": "Workspace grid, based on hernejj's one",
